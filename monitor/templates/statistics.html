--- conflicted
+++ resolved
@@ -16,7 +16,6 @@
     }
 
     $(document).ready(function() {
-<<<<<<< HEAD
         $('li.collapsible').each(function() {
             /* Insert expand all and collapse all links */
             if ($(this).find('li.collapsible').size() == 0) {
@@ -71,8 +70,6 @@
         day = now - 86400
         week = now - (86400 * 7)
         month = now - ((86400 * 7) * 4)
-=======
->>>>>>> 542fb976
         $('img.graph').each(function(item) {
             newsrc = $(this).attr('src').replace(/size=.*/, "size=normal")
             newid = $(this).attr('id').replace(/size=.*/, "size=normal")
