--- conflicted
+++ resolved
@@ -5,11 +5,8 @@
 urlpatterns = patterns('',
     (r'^$', dashboard),
     (r'^dashboard_inner/$', dashboard_inner),
-<<<<<<< HEAD
     (r'^statistics/$', statistics),
     (r'^graphs/((target|server|router)/[\w\.\-]+)$', graph_loader),
     (r'^dyngraphs/((target|server|router)/[\w\.\-]+)(,clients|,lock|,space|,bw|,ops)?(:\w+)?$', dyn_graph_loader),
-=======
     (r'^log_viewer/$', log_viewer),
->>>>>>> 329d0893
 )