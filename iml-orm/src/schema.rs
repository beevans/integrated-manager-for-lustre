--- conflicted
+++ resolved
@@ -1021,25 +1021,6 @@
 }
 
 table! {
-<<<<<<< HEAD
-    chroma_core_simplehistostorebin (id) {
-        id -> Int4,
-        bin_idx -> Int4,
-        value -> Int4,
-        histo_store_time_id -> Int4,
-    }
-}
-
-table! {
-    chroma_core_simplehistostoretime (id) {
-        id -> Int4,
-        time -> Int4,
-    }
-}
-
-table! {
-=======
->>>>>>> 67052c91
     chroma_core_startcopytooljob (job_ptr_id) {
         job_ptr_id -> Int4,
         old_state -> Varchar,
@@ -1246,17 +1227,6 @@
 }
 
 table! {
-<<<<<<< HEAD
-    chroma_core_storageresourcestatistic (id) {
-        id -> Int4,
-        sample_period -> Int4,
-        name -> Varchar,
-    }
-}
-
-table! {
-=======
->>>>>>> 67052c91
     chroma_core_stratagemconfiguration (id) {
         id -> Int4,
         state_modified_at -> Timestamptz,
@@ -1660,10 +1630,6 @@
 joinable!(chroma_core_setupworkerjob -> chroma_core_managedhost (target_object_id));
 joinable!(chroma_core_shutdownhostjob -> chroma_core_job (job_ptr_id));
 joinable!(chroma_core_shutdownhostjob -> chroma_core_managedhost (host_id));
-<<<<<<< HEAD
-joinable!(chroma_core_simplehistostorebin -> chroma_core_simplehistostoretime (histo_store_time_id));
-=======
->>>>>>> 67052c91
 joinable!(chroma_core_startcopytooljob -> chroma_core_copytool (copytool_id));
 joinable!(chroma_core_startcopytooljob -> chroma_core_job (job_ptr_id));
 joinable!(chroma_core_startcorosync2job -> chroma_core_corosync2configuration (corosync_configuration_id));
@@ -1699,10 +1665,6 @@
 joinable!(chroma_core_storageresourceattributeserialized -> chroma_core_storageresourcerecord (resource_id));
 joinable!(chroma_core_storageresourceclass -> chroma_core_storagepluginrecord (storage_plugin_id));
 joinable!(chroma_core_storageresourcerecord -> chroma_core_storageresourceclass (resource_class_id));
-<<<<<<< HEAD
-joinable!(chroma_core_stratagemconfiguration -> chroma_core_managedfilesystem (filesystem_id));
-=======
->>>>>>> 67052c91
 joinable!(chroma_core_targetrecoveryinfo -> chroma_core_managedtarget (target_id));
 joinable!(chroma_core_testhostconnectionjob -> chroma_core_job (job_ptr_id));
 joinable!(chroma_core_triggerpluginupdatesjob -> chroma_core_job (job_ptr_id));
