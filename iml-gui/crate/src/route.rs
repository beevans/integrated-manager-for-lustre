--- conflicted
+++ resolved
@@ -113,42 +113,6 @@
     }
 }
 
-<<<<<<< HEAD
-impl<'a> ToString for Route<'a> {
-    fn to_string(&self) -> String {
-        match self {
-            Self::About => "About".into(),
-            Self::Dashboard => "Dashboard".into(),
-            Self::FsDashboard(_) => "Fs Dashboard".into(),
-            Self::ServerDashboard(_) => "Server Dashboard".into(),
-            Self::TargetDashboard(_) => "Target Dashboard".into(),
-            Self::Filesystems => "Filesystems".into(),
-            Self::Filesystem(_) => "Filesystem Detail".into(),
-            Self::Jobstats => "Jobstats".into(),
-            Self::Login => "Login".into(),
-            Self::Mgt => "MGTs".into(),
-            Self::NotFound => "404".into(),
-            Self::OstPools => "OST Pool".into(),
-            Self::OstPool(_) => "OST Pool Detail".into(),
-            Self::PowerControl => "Power Control".into(),
-            Self::Servers => "Servers".into(),
-            Self::Server(_) => "Server Detail".into(),
-            Self::Targets => "Target".into(),
-            Self::Target(_) => "Target Detail".into(),
-            Self::Users => "Users".into(),
-            Self::User(_) => "User".into(),
-            Self::Volumes => "Volumes".into(),
-            Self::Volume(_) => "Volume Detail".into(),
-            Self::Devices => "Devices".into(),
-            Self::Device(_) => "Device Detail".into(),
-            Self::DeviceHosts => "Device Hosts".into(),
-            Self::DeviceHost(_) => "Device Host Detail".into(),
-        }
-    }
-}
-
-=======
->>>>>>> 27468253
 impl<'a> From<Route<'a>> for Url {
     fn from(route: Route<'a>) -> Self {
         route.path().into()
