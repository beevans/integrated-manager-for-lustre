
<script id="source" language="javascript" type="text/javascript">

<<<<<<< HEAD
        $('.magbutton').button({icons: {primary: 'ui-icon-zoomin'}});
		
		// Zooming
		
      });
      </script>
      <input type="hidden" id="ls_fsName" />
      <input type="hidden" id="ls_fsId" />
      <input type="hidden" id="ls_ossName" />
      <input type="hidden" id="ls_ossId" />
      <input type="hidden" id="ls_ostName" />
      <input type="hidden" id="ls_ostId" />
      <input type="hidden" id="ls_ostKind" />
      <select id="ostKind" style="display:none">
      </select>
      <select id="ost_file_system" style="display:none">
      </select>
      	<!-- Breadcrumb menu and time interval selection - Start -->
    	<table id='dashboard_navigation' width="100%" border="0" cellspacing="0" cellpadding="3" align="center" style="border: 1px; border-color: blue;">
          <tr style="background-color: #ccc">
            <td width="50%">
              <div class="breadCrumbHolder module">
               <div id="breadCrumb0" class="breadCrumb module">
                 <ul style="float: left;">
                   <li><a href="/ui/dashboard/">Home</a></li>
                   <li>
                     <select id="selectView">
                       <option value="filesystem_view" selected="selected">File System View</option>
                       <option value="server_view">Server View</option>
                     </select>
                   </li>
                   <li>
                     <select id="fsSelect">
                     </select>
                   </li>
                 </ul>
               </div>
              </div>
            </td>
            <td width="50%">
              <div class="timeint">
                <input id="db_polling_element" type="checkbox" class="polling_checkbox_margin">Auto Refresh</input>
                &nbsp;&nbsp;<font color="black">|</font> 
                Time Interval: &nbsp;
                <select id="intervalSelect">
                  <option value="">Select</option>
                  <option value="minutes">Minutes</option>
                  <option value="hour">Hour</option>
                  <option value="day">Day</option>
                  <option value="week">Week</option>
                </select> 
=======
$(document).ready(function() {
// This will show the chart time based on client timezone
Highcharts.setOptions({
  global:{
  useUTC:false
  }
});


// Zooming

});
</script>

<table id='dashboard_navigation' width="100%" border="0" cellspacing="0" cellpadding="3" align="center"
       style="border: 1px; border-color: blue;">
    <tr style="background-color: #ccc">
        <td width="50%">
            <div class="breadCrumbHolder module">
                <div id="breadcrumbs" class="breadCrumb module">
                </div>
            </div>
        </td>
        <td width="50%">
            <div class="timeint">
                <input id="polling" type="checkbox" class="polling_checkbox_margin">Auto Refresh</input>
>>>>>>> fbd41cbd
                &nbsp;&nbsp;<font color="black">|</font>
                Time Interval: &nbsp;
                <select id="unitSelect">
                    <option value=''>Select</option>
                </select>
                <select id="intervalSelect">
                    <option value="">Select</option>
                    <option value="minutes" selected='selected'>Minutes</option>
                    <option value="hour">Hour</option>
                    <option value="day">Day</option>
                    <option value="week">Week</option>
                </select>
                &nbsp;&nbsp;<font color="black">|</font>
            </div>
        </td>
    </tr>
</table>

<div id="dashboard_page_global" class='dashboard_page'>
    <table class='chart_grid'>
        <tr>
            <td valign="top" align="center">
                <div class='chart' id="global_usage"></div>
            </td>
            <td valign="top" align="center">
                <div class='chart' id="global_client_count"></div>
            </td>
            <td valign="top" align="left">
                <div id="container_fs_list" class="chart_info_pane">
                    <table id="global_filesystem_table">
                        <thead>
                        <tr>
                            <th class='icon_column'></th>
                            <th>Filesystem</th>
                            <th>Total</th>
                            <th>Free</th>
                        </tr>
                        </thead>
                        <tbody>
                        </tbody>
                    </table>
                </div>
            </td>
        </tr>
        <tr>
            <td valign="top" align="center">
                <div class='chart' id="global_cpu_mem"></div>
            </td>
            <td valign="top" align="center">
                <div class='chart' id="global_read_write"></div>
            </td>
            <td valign="top" align="center">
                <div class='chart' id="global_metadata_ops"></div>
            </td>
        </tr>
        <tr>
            <td colspan="3">
                <div class='chart' id="global_ost_bandwidth"></div>
            </td>
        </tr>
    </table>
</div>

<div id="dashboard_page_filesystem" class='dashboard_page' style="display: none">
    <table class='chart_grid'>
        <tr>
            <td valign="top">
                <div class='chart_info_pane'>
                    <h2 id="filesystem_name"></h2>
                    <table id="fileSystemSummaryTbl" width="100%">
                    </table>
                </div>
            </td>
            <td width="30%" valign="top" align="center">
                <div id="filesystem_usage" class="chart"></div>
            </td>
            <td width="30%" valign="top" align="center">
                <div id="filesystem_client_count" class="chart"></div>
            </td>
        </tr>
        <tr>
            <td valign="top" width="30%" align="center">
                <div id="filesystem_cpu_mem" class="chart"></div>
            </td>
            <td valign="top" align="center">
                <div id="filesystem_read_write" class="chart"></div>
            </td>
            <td valign="top" width="30%" align="center">
                <div id="filesystem_md_ops" class="chart"></div>
            </td>
        </tr>
        <tr>
            <td colspan="3">
                <div id="filesystem_ost_read_write" class="chart"></div>
            </td>
        </tr>
    </table>
</div>

<div id="dashboard_page_server" class='dashboard_page' style="display: none">
    <table class='chart_grid'>
        <tr>
            <td>
                <div id="server_detail" class="chart_info_pane"></div>
            </td>
            <td>
                <div id="server_read_write" class="chart"></div>
            </td>
        </tr>
        <tr>
            <td>
                <div id="server_cpu" class="chart"></div>
            </td>
            <td>
                <div id="server_mem" class="chart"></div>
            </td>
        </tr>
    </table>
</div>

<div id="dashboard_page_target" class='dashboard_page' style="display: none">
    <table class='chart_grid'>
        <tr>
            <td>
                <div class='chart_info_pane'>
                    <h2 id='target_name'></h2>
                    <table id="ostSummaryTbl" width="100%">
                    </table>
                </div>
            </td>
            <td width="25%" valign="top" align="center">
                <div id="target_read_write_container_div" style="display: none">
                    <div class='chart' id='target_read_write_container'></div>
                </div>
                <div id="target_mdt_ops_container_div" style="display: none">
                    <div id="target_mdt_ops_container" class="chart"></div>
                </div>
            </td>
        </tr>
        <tr>
            <td>
                <div id="target_space_usage_container" class="chart"></div>
            </td>
            <td>
                <div id="target_inodes_container" class="chart"></div>
            </td>
        </tr>
    </table>
</div><|MERGE_RESOLUTION|>--- conflicted
+++ resolved
@@ -1,72 +1,4 @@
 
-<script id="source" language="javascript" type="text/javascript">
-
-<<<<<<< HEAD
-        $('.magbutton').button({icons: {primary: 'ui-icon-zoomin'}});
-		
-		// Zooming
-		
-      });
-      </script>
-      <input type="hidden" id="ls_fsName" />
-      <input type="hidden" id="ls_fsId" />
-      <input type="hidden" id="ls_ossName" />
-      <input type="hidden" id="ls_ossId" />
-      <input type="hidden" id="ls_ostName" />
-      <input type="hidden" id="ls_ostId" />
-      <input type="hidden" id="ls_ostKind" />
-      <select id="ostKind" style="display:none">
-      </select>
-      <select id="ost_file_system" style="display:none">
-      </select>
-      	<!-- Breadcrumb menu and time interval selection - Start -->
-    	<table id='dashboard_navigation' width="100%" border="0" cellspacing="0" cellpadding="3" align="center" style="border: 1px; border-color: blue;">
-          <tr style="background-color: #ccc">
-            <td width="50%">
-              <div class="breadCrumbHolder module">
-               <div id="breadCrumb0" class="breadCrumb module">
-                 <ul style="float: left;">
-                   <li><a href="/ui/dashboard/">Home</a></li>
-                   <li>
-                     <select id="selectView">
-                       <option value="filesystem_view" selected="selected">File System View</option>
-                       <option value="server_view">Server View</option>
-                     </select>
-                   </li>
-                   <li>
-                     <select id="fsSelect">
-                     </select>
-                   </li>
-                 </ul>
-               </div>
-              </div>
-            </td>
-            <td width="50%">
-              <div class="timeint">
-                <input id="db_polling_element" type="checkbox" class="polling_checkbox_margin">Auto Refresh</input>
-                &nbsp;&nbsp;<font color="black">|</font> 
-                Time Interval: &nbsp;
-                <select id="intervalSelect">
-                  <option value="">Select</option>
-                  <option value="minutes">Minutes</option>
-                  <option value="hour">Hour</option>
-                  <option value="day">Day</option>
-                  <option value="week">Week</option>
-                </select> 
-=======
-$(document).ready(function() {
-// This will show the chart time based on client timezone
-Highcharts.setOptions({
-  global:{
-  useUTC:false
-  }
-});
-
-
-// Zooming
-
-});
-</script>
 
 <table id='dashboard_navigation' width="100%" border="0" cellspacing="0" cellpadding="3" align="center"
        style="border: 1px; border-color: blue;">
@@ -80,7 +12,6 @@
         <td width="50%">
             <div class="timeint">
                 <input id="polling" type="checkbox" class="polling_checkbox_margin">Auto Refresh</input>
->>>>>>> fbd41cbd
                 &nbsp;&nbsp;<font color="black">|</font>
                 Time Interval: &nbsp;
                 <select id="unitSelect">
