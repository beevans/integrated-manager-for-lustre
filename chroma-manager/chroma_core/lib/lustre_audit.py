#!/usr/bin/env python
#
# ========================================================
# Copyright (c) 2012 Whamcloud, Inc.  All rights reserved.
# ========================================================


<<<<<<< HEAD
from chroma_core.models import ManagedTargetMount

import settings

from chroma_core.models.event import LearnEvent
from chroma_core.models.target import ManagedMgs, ManagedMdt, ManagedOst, ManagedTarget, FilesystemMember, TargetRecoveryInfo, TargetRecoveryAlert
from chroma_core.models.host import ManagedHost, Nid, VolumeNode, HostContactAlert, LNetNidsChangedAlert
from chroma_core.models.filesystem import ManagedFilesystem
from django.db import transaction
=======
>>>>>>> e7df3d2f
import functools

# HYD-646: Use django 1.4 db exceptions
import MySQLdb as Database
from django.db import transaction

from chroma_core.models.alert import TargetRecoveryAlert, HostContactAlert
from chroma_core.models.target import ManagedMdt, ManagedTarget, TargetRecoveryInfo
from chroma_core.models.host import ManagedHost
from chroma_core.lib.state_manager import StateManager
from chroma_core.models import ManagedTargetMount

import settings

audit_log = settings.setup_log('audit')


def normalize_nid(string):
    """Cope with the Lustre and users sometimes calling tcp0 'tcp' to allow
       direct comparisons between NIDs"""
    if string[-4:] == "@tcp":
        string += "0"

    # remove _ from nids (i.e. @tcp_0 -> @tcp0
    i = string.find("_")
    if i > -1:
        string = string[:i] + string[i + 1:]

    return string


def normalize_nids(nid_list):
    """Cope with the Lustre and users sometimes calling tcp0 'tcp' to allow
       direct comparisons between NIDs"""
    return [normalize_nid(n) for n in nid_list]


class UpdateScan(object):
    def __init__(self):
        self.audited_mountables = {}
        self.host = None
        self.host_data = None

    def is_valid(self):
        try:
            assert(isinstance(self.host_data, dict))
            assert('lnet_up' in self.host_data)
            assert('lnet_loaded' in self.host_data)
            assert('mounts' in self.host_data)
            assert('metrics' in self.host_data)
            assert('resource_locations' in self.host_data)
            # TODO: more thorough validation
            return True
        except AssertionError:
            return False

    @transaction.commit_on_success
    def audit_host(self):
        if isinstance(self.host_data, Exception):
            audit_log.error("exception contacting %s: %s" % (self.host, self.host_data))
            contact = False
        elif not self.is_valid():
            audit_log.error("invalid output from %s: %s" % (self.host, self.host_data))
            contact = False
        else:
            contact = True

            self.learn_capabilities()

            self.update_lnet()
            self.update_resource_locations()
            self.update_target_mounts()

        HostContactAlert.notify(self.host, not contact)

        if contact:
            from datetime import datetime
            ManagedHost.objects.filter(pk = self.host.pk).update(last_contact = datetime.utcnow())

        return contact

    def run(self, host_id, started_at, host_data):
        host = ManagedHost.objects.get(pk=host_id)
        self.started_at = started_at
        self.host = host
        self.host_data = host_data
        audit_log.debug("UpdateScan.run: %s" % self.host)

        contact = self.audit_host()
        self.store_metrics()

        return contact

    def learn_capabilities(self):
        """Update the host record from the capabilities reported by the agent"""
        # FIXME: What to do if we split out rsyslog into an optional
        # package?  Rename it to configure_rsyslog?

        if len([c for c in self.host_data['capabilities'] if "manage_" in c]) > 0:
            return
        else:
            if not self.host.immutable_state:
                audit_log.debug("Setting immutable_state flag on %s" % self.host)
                self.host.immutable_state = True
                self.host.save()

    def update_lnet(self):
<<<<<<< HEAD
        # Update LNet status
        lnet_state = {(False, False): 'lnet_unloaded',
                (True, False): 'lnet_down',
                (True, True): 'lnet_up'}[(self.host_data['lnet_loaded'],
                                          self.host_data['lnet_up'])]

        from chroma_core.lib.state_manager import StateManagerClient
        StateManagerClient.notify_state(self.host.downcast(),
=======
        StateManager.notify_state(self.host.downcast(),
>>>>>>> e7df3d2f
                                  self.started_at,
                                  lnet_state,
                                  ['lnet_unloaded', 'lnet_down', 'lnet_up'])

        if self.host_data['lnet_nids']:
            known_nids = self.host.lnetconfiguration.get_nids()
            current = (set(known_nids) == set([normalize_nid(n) for n in self.host_data['lnet_nids']]))
            LNetNidsChangedAlert.notify(self.host, not current)

    def update_target_mounts(self):
        # Loop over all mountables we expected on this host, whether they
        # were actually seen in the results or not.
        mounted_uuids = dict([(m['fs_uuid'], m) for m in self.host_data['mounts']])
        for target_mount in ManagedTargetMount.objects.filter(host = self.host):

            # Mounted-ness
            # ============
            mounted_locally = target_mount.target.uuid in mounted_uuids

            # Recovery status
            # ===============
            if mounted_locally:
                mount_info = mounted_uuids[target_mount.target.uuid]
                recovery_status = mount_info["recovery_status"]
            else:
                recovery_status = {}

            # Update to active_mount and alerts for monitor-only
            # targets done here instead of resource_locations
            if target_mount.target.immutable_state:
                target = target_mount.target
                if mounted_locally:
                    target.set_active_mount(target_mount)
                    StateManager.notify_state(target, self.started_at, 'mounted', ['mounted', 'unmounted'])
                elif not mounted_locally and target.active_mount == target_mount:
                    target.set_active_mount(None)
                    StateManager.notify_state(target, self.started_at, 'unmounted', ['mounted', 'unmounted'])

            if target_mount.target.active_mount == None:
                TargetRecoveryInfo.update(target_mount.target, {})
                TargetRecoveryAlert.notify(target_mount.target, False)
            elif mounted_locally:
                recovering = TargetRecoveryInfo.update(target_mount.target, recovery_status)
                TargetRecoveryAlert.notify(target_mount.target, recovering)

    def update_resource_locations(self):
        if self.host_data['resource_locations'] == None:
            # None here means that it was not possible to obtain a
            # list from corosync: corosync may well be absent if
            # we're monitoring a non-chroma-managed monitor-only
            # system.  But if there are managed mounts
            # then this is a problem.
            if ManagedTarget.objects.filter(immutable_state = False, managedtargetmount__host = self.host).count():
                audit_log.error("Got no resource_locations from host %s, but there are chroma-configured mounts on that server!" % self.host)
            return

        for resource_name, node_name in self.host_data['resource_locations'].items():
            try:
                target = ManagedTarget.objects.get(ha_label = resource_name).downcast()
            except ManagedTarget.DoesNotExist:
                #audit_log.warning("Resource %s on host %s is not a known target" % (resource_name, self.host))
                continue

            # If we're operating on a Managed* rather than a purely monitored target
            if not target.immutable_state:
                if node_name == None:
                    active_mount = None
                else:
                    try:
                        host = ManagedHost.objects.get(nodename = node_name)
                        try:
                            active_mount = ManagedTargetMount.objects.get(target = target, host = host)
                        except ManagedTargetMount.DoesNotExist:
                            audit_log.warning("Resource for target '%s' is running on host '%s', but there is no such TargetMount" % (target, host))
                            active_mount = None
                    except ManagedHost.DoesNotExist:
                        audit_log.warning("Resource location node '%s' does not match any Host" % (node_name))
                        active_mount = None

                target.set_active_mount(active_mount)

                state = ['unmounted', 'mounted'][active_mount != None]
                from chroma_core.lib.state_manager import StateManagerClient
                StateManagerClient.notify_state(target, self.started_at, state, ['mounted', 'unmounted'])

    def store_lustre_target_metrics(self, target_name, metrics):
        # TODO: Re-enable MGS metrics storage if it turns out it's useful.
        if target_name == "MGS":
            return 0

        try:
            target = ManagedTarget.objects.get(name=target_name,
                                        managedtargetmount__host=self.host).downcast()
        except ManagedTarget.DoesNotExist:
            # Unknown target -- ignore metrics
            audit_log.warning("Discarding metrics for unknown target: %s" % target_name)
            return 0

        # Synthesize the 'client_count' metric (assumes one MDT per filesystem)
        if isinstance(target, ManagedMdt):
            metrics['client_count'] = metrics['num_exports'] - 1

        return target.metrics.update(metrics, self.update_time)

    def store_node_metrics(self, metrics):
        return self.host.downcast().metrics.update(metrics, self.update_time)

    def catch_metrics_deadlocks(fn):
        # This decorator is specific to catching deadlocks which may occur
        # during an r3d update.  Ideally, these shouldn't happen at all, but
        # if they do they shouldn't be fatal.  In any case, we need to log
        # warnings so we can keep track of this and figure out if it's really
        # a problem, and if it is, whether to fix it in code or in db tuning.
        @functools.wraps(fn)
        def wrapper(*args, **kwargs):
            try:
                return fn(*args, **kwargs)
            except Database.OperationalError, e:
                if e[0] == 1213:
                    audit_log.warn("Caught deadlock on metrics update; discarding metrics and continuing")
                    return 0

                raise e
        return wrapper

    @catch_metrics_deadlocks
    @transaction.commit_on_success
    def store_metrics(self):
        """
        Pass the received metrics into the metrics library for storage.
        """
        raw_metrics = self.host_data['metrics']['raw']
        count = 0

        if not hasattr(self, 'update_time'):
            self.update_time = None

        try:
            node_metrics = raw_metrics['node']
            try:
                node_metrics['lnet'] = raw_metrics['lustre']['lnet']
            except KeyError:
                pass

            count += self.store_node_metrics(node_metrics)
        except KeyError:
            pass

        try:
            for target in raw_metrics['lustre']['target']:
                target_metrics = raw_metrics['lustre']['target'][target]
                count += self.store_lustre_target_metrics(target, target_metrics)
        except KeyError:
            pass

        return count<|MERGE_RESOLUTION|>--- conflicted
+++ resolved
@@ -5,28 +5,15 @@
 # ========================================================
 
 
-<<<<<<< HEAD
-from chroma_core.models import ManagedTargetMount
-
-import settings
-
-from chroma_core.models.event import LearnEvent
-from chroma_core.models.target import ManagedMgs, ManagedMdt, ManagedOst, ManagedTarget, FilesystemMember, TargetRecoveryInfo, TargetRecoveryAlert
-from chroma_core.models.host import ManagedHost, Nid, VolumeNode, HostContactAlert, LNetNidsChangedAlert
-from chroma_core.models.filesystem import ManagedFilesystem
-from django.db import transaction
-=======
->>>>>>> e7df3d2f
 import functools
 
 # HYD-646: Use django 1.4 db exceptions
 import MySQLdb as Database
 from django.db import transaction
 
-from chroma_core.models.alert import TargetRecoveryAlert, HostContactAlert
-from chroma_core.models.target import ManagedMdt, ManagedTarget, TargetRecoveryInfo
-from chroma_core.models.host import ManagedHost
-from chroma_core.lib.state_manager import StateManager
+from chroma_core.models.target import ManagedMdt, ManagedTarget, TargetRecoveryInfo, TargetRecoveryAlert
+from chroma_core.models.host import ManagedHost, HostContactAlert, LNetNidsChangedAlert
+from chroma_core.lib.state_manager import StateManagerClient
 from chroma_core.models import ManagedTargetMount
 
 import settings
@@ -124,18 +111,13 @@
                 self.host.save()
 
     def update_lnet(self):
-<<<<<<< HEAD
         # Update LNet status
         lnet_state = {(False, False): 'lnet_unloaded',
                 (True, False): 'lnet_down',
                 (True, True): 'lnet_up'}[(self.host_data['lnet_loaded'],
                                           self.host_data['lnet_up'])]
 
-        from chroma_core.lib.state_manager import StateManagerClient
         StateManagerClient.notify_state(self.host.downcast(),
-=======
-        StateManager.notify_state(self.host.downcast(),
->>>>>>> e7df3d2f
                                   self.started_at,
                                   lnet_state,
                                   ['lnet_unloaded', 'lnet_down', 'lnet_up'])
@@ -169,10 +151,10 @@
                 target = target_mount.target
                 if mounted_locally:
                     target.set_active_mount(target_mount)
-                    StateManager.notify_state(target, self.started_at, 'mounted', ['mounted', 'unmounted'])
+                    StateManagerClient.notify_state(target, self.started_at, 'mounted', ['mounted', 'unmounted'])
                 elif not mounted_locally and target.active_mount == target_mount:
                     target.set_active_mount(None)
-                    StateManager.notify_state(target, self.started_at, 'unmounted', ['mounted', 'unmounted'])
+                    StateManagerClient.notify_state(target, self.started_at, 'unmounted', ['mounted', 'unmounted'])
 
             if target_mount.target.active_mount == None:
                 TargetRecoveryInfo.update(target_mount.target, {})
