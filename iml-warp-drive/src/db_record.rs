--- conflicted
+++ resolved
@@ -3,25 +3,14 @@
 // license that can be found in the LICENSE file.
 
 use iml_wire_types::db::{
-<<<<<<< HEAD
-    AlertStateRecord, ContentTypeRecord, DeviceHostRecord, DeviceRecord, FsRecord,
-    LnetConfigurationRecord, ManagedHostRecord, ManagedTargetMountRecord, ManagedTargetRecord,
-    OstPoolOstsRecord, OstPoolRecord, StratagemConfiguration, TableName, VolumeNodeRecord,
-    VolumeRecord, ALERT_STATE_TABLE_NAME, CONTENT_TYPE_TABLE_NAME, LNET_CONFIGURATION_TABLE_NAME,
-    MANAGED_FILESYSTEM_TABLE_NAME, MANAGED_HOST_TABLE_NAME, MANAGED_TARGET_MOUNT_TABLE_NAME,
-    MANAGED_TARGET_TABLE_NAME, OSTPOOL_OSTS_TABLE_NAME, OSTPOOL_TABLE_NAME,
-    STRATAGEM_CONFIGURATION_TABLE_NAME, VOLUME_NODE_TABLE_NAME, VOLUME_TABLE_NAME,
-=======
     AlertStateRecord, AuthGroupRecord, AuthUserGroupRecord, AuthUserRecord, ContentTypeRecord,
-    FsRecord, LnetConfigurationRecord, ManagedHostRecord, ManagedTargetMountRecord,
-    ManagedTargetRecord, OstPoolOstsRecord, OstPoolRecord, StratagemConfiguration, TableName,
-    VolumeNodeRecord, VolumeRecord, ALERT_STATE_TABLE_NAME, AUTH_GROUP_TABLE_NAME,
-    AUTH_USER_GROUP_TABLE_NAME, AUTH_USER_TABLE_NAME, CONTENT_TYPE_TABLE_NAME,
-    LNET_CONFIGURATION_TABLE_NAME, MANAGED_FILESYSTEM_TABLE_NAME, MANAGED_HOST_TABLE_NAME,
-    MANAGED_TARGET_MOUNT_TABLE_NAME, MANAGED_TARGET_TABLE_NAME, OSTPOOL_OSTS_TABLE_NAME,
-    OSTPOOL_TABLE_NAME, STRATAGEM_CONFIGURATION_TABLE_NAME, VOLUME_NODE_TABLE_NAME,
-    VOLUME_TABLE_NAME,
->>>>>>> 6ca0738e
+    DeviceHostRecord, DeviceRecord, FsRecord, LnetConfigurationRecord, ManagedHostRecord,
+    ManagedTargetMountRecord, ManagedTargetRecord, OstPoolOstsRecord, OstPoolRecord,
+    StratagemConfiguration, TableName, VolumeNodeRecord, VolumeRecord, ALERT_STATE_TABLE_NAME,
+    AUTH_GROUP_TABLE_NAME, AUTH_USER_GROUP_TABLE_NAME, AUTH_USER_TABLE_NAME,
+    CONTENT_TYPE_TABLE_NAME, LNET_CONFIGURATION_TABLE_NAME, MANAGED_FILESYSTEM_TABLE_NAME,
+    MANAGED_HOST_TABLE_NAME, MANAGED_TARGET_MOUNT_TABLE_NAME, MANAGED_TARGET_TABLE_NAME,
+    OSTPOOL_OSTS_TABLE_NAME, OSTPOOL_TABLE_NAME, STRATAGEM_CONFIGURATION_TABLE_NAME,
 };
 use serde::de::Error;
 use std::convert::TryFrom;
@@ -57,6 +46,9 @@
     fn try_from((table_name, x): (TableName, serde_json::Value)) -> Result<Self, Self::Error> {
         match table_name {
             ALERT_STATE_TABLE_NAME => serde_json::from_value(x).map(DbRecord::AlertState),
+            AUTH_GROUP_TABLE_NAME => serde_json::from_value(x).map(DbRecord::AuthGroup),
+            AUTH_USER_GROUP_TABLE_NAME => serde_json::from_value(x).map(DbRecord::AuthUserGroup),
+            AUTH_USER_TABLE_NAME => serde_json::from_value(x).map(DbRecord::AuthUser),
             CONTENT_TYPE_TABLE_NAME => serde_json::from_value(x).map(DbRecord::ContentType),
             LNET_CONFIGURATION_TABLE_NAME => {
                 serde_json::from_value(x).map(DbRecord::LnetConfiguration)
@@ -74,18 +66,6 @@
             STRATAGEM_CONFIGURATION_TABLE_NAME => {
                 serde_json::from_value(x).map(DbRecord::StratagemConfiguration)
             }
-<<<<<<< HEAD
-            VOLUME_TABLE_NAME => serde_json::from_value(x).map(DbRecord::Volume),
-            VOLUME_NODE_TABLE_NAME => serde_json::from_value(x).map(DbRecord::VolumeNode),
-=======
-            LNET_CONFIGURATION_TABLE_NAME => {
-                serde_json::from_value(x).map(DbRecord::LnetConfiguration)
-            }
-            CONTENT_TYPE_TABLE_NAME => serde_json::from_value(x).map(DbRecord::ContentType),
-            AUTH_GROUP_TABLE_NAME => serde_json::from_value(x).map(DbRecord::AuthGroup),
-            AUTH_USER_GROUP_TABLE_NAME => serde_json::from_value(x).map(DbRecord::AuthUserGroup),
-            AUTH_USER_TABLE_NAME => serde_json::from_value(x).map(DbRecord::AuthUser),
->>>>>>> 6ca0738e
             x => Err(serde_json::Error::custom(format!(
                 "No matching table representation for {}",
                 x
