--- conflicted
+++ resolved
@@ -1,140 +1,109 @@
-    <script type="text/javascript" src="{{STATIC_URL}}js/lib/jquery-ui-timepicker-addon.js"></script>
-    <script language="javascript" type="text/javascript">
-      var LogView = function() {
-        var initialized = false;
-        function draw() {
-          if (!initialized) {
-            init();
-            initialized = true;
-          } else {
-            $('#all_log_content').dataTable().fnDraw();
-            // TODO: reload loadHostList
+<script type="text/javascript" src="{{STATIC_URL}}js/lib/jquery-ui-timepicker-addon.js"></script>
+<script language="javascript" type="text/javascript">
+  var LogView = function() {
+    var initialized = false;
+    function draw() {
+      if (!initialized) {
+        init();
+        initialized = true;
+      } else {
+        $('#all_log_content').dataTable().fnDraw();
+        // TODO: reload loadHostList
+      }
+    }
+    function init() 
+    {
+      //load host list
+      loadHostList('', 'logs_hostList');
+      
+      //validation for start an end time
+      $('#datetime_from').datetimepicker(
+      {
+        maxDate: new Date(),
+        onSelect: function (selectedDateTime)
+        {
+          var start = $(this).datetimepicker('getDate');
+          $('#datetime_to').datetimepicker('option', 'minDate', new Date(start.getTime()));
+        }
+      });
+      $('#datetime_to').datetimepicker(
+      {
+        maxDate: new Date()
+      });
+
+      $.datepicker.setDefaults({dateFormat: 'yy-mm-dd'});
+      $('#datetime_from').datetimepicker();
+      $('#datetime_to').datetimepicker();
+
+      var oTable = $('#all_log_content').dataTable(
+      {
+        "bProcessing": true,
+        "bFilter":true,
+        iDisplayLength: 25,
+        "bSorting":false,
+        "bServerSide":true,
+        "sAjaxSource": 'log/',
+        "fnServerData": function (url, aoData, callback, settings) {
+          filter_args = {}
+          if ($('#id_only_lustre').is(':checked')) {
+            filter_args['message__startswith'] = " Lustre"
           }
-<<<<<<< HEAD
-        }
-=======
-        });
-        $('#datetime_to').datetimepicker(
-        {
-          maxDate: new Date()
-        });
+          filter_args['host_id'] = $('#logs_hostList').val()
 
-        /*
-        $.datepicker.setDefaults({
-dateFormat: 'yy-mm-dd',
-timezoneIso8609: true
-});*/
-        $('#datetime_from').datetimepicker();
-        $('#datetime_to').datetimepicker();
->>>>>>> 7a1999fe
+          function timepicker_iso(element) {
+            /* Get a timezone-aware Date and then ISO-8601 format it */
+            // NB $.trim is used because datetimepicker seems to append a trailing space
+            var val_str = $.trim(element.val())
+            if (val_str) {
+              var val = new Date(val_str);
+              return val.toISOString();
+            } else {
+              return val_str;
+            }
+          }
 
-        function init() 
-        {
-          //load host list
-          loadHostList('', 'logs_hostList');
-          
-          //validation for start an end time
-          $('#datetime_from').datetimepicker(
-          {
-            maxDate: new Date(),
-            onSelect: function (selectedDateTime)
-            {
-              var start = $(this).datetimepicker('getDate');
-              $('#datetime_to').datetimepicker('option', 'minDate', new Date(start.getTime()));
-            }
-          });
-          $('#datetime_to').datetimepicker(
-          {
-            maxDate: new Date()
-          });
+          filter_args['devicereportedtime__gte'] = timepicker_iso($('#datetime_from'))
+          filter_args['devicereportedtime__lte'] = timepicker_iso($('#datetime_to'))
 
-          $.datepicker.setDefaults({dateFormat: 'yy-mm-dd'});
-          $('#datetime_from').datetimepicker();
-          $('#datetime_to').datetimepicker();
+          Api.get_datatables(url, aoData,
+            function(data) {
+              /* Annotate the rows with DT_RowClass */
+              $.each(data.aaData, function(i, row) {
+                if (row.message.search("LustreError") != -1) {
+                  row.DT_RowClass = 'log_error';
+                } else {
+                  row.DT_RowClass = 'log_info';
+                }
 
-          var oTable = $('#all_log_content').dataTable(
-          {
-            "bProcessing": true,
-            "bFilter":true,
-            iDisplayLength: 25,
-            "bSorting":false,
-            "bServerSide":true,
-            "sAjaxSource": 'log/',
-            "fnServerData": function (url, aoData, callback, settings) {
-              filter_args = {}
-              if ($('#id_only_lustre').is(':checked')) {
-                filter_args['message__startswith'] = " Lustre"
-              }
-<<<<<<< HEAD
-              $.each(aoData, function(i, param) {
-                if (param.name == "sSearch") {
-                  filter_args['message__icontains'] = param.value;
-                }
+                row.devicereportedtime = shortLocalTime(row.devicereportedtime)
+                row.syslogtag = row.syslogtag.slice(0, -1);
               });
-              filter_args['host_id'] = $('#logs_hostList').val()
-              // NB $.trim is used because datetimepicker seems to append a trailing space
-              filter_args['devicereportedtime__gte'] = $.trim($('#datetime_from').val())
-              filter_args['devicereportedtime__lte'] = $.trim($('#datetime_to').val())
-              //filter_args['order_by'] = '-devicereportedtime'
-=======
-            });
-            filter_args['host_id'] = $('#logs_hostList').val()
+              callback(data);
+            },
+            settings,
+            removeBlankAttributes(filter_args));
+        }, 
+       aaSorting: [[0, 'desc']],
+       "aoColumns": [
+           { "sClass": 'log_line', "mDataProp":"devicereportedtime", "bSortable":true},
+           { "sClass": 'log_line', "mDataProp":"fromhost", "bSortable":true},
+           { "sClass": 'log_line', "mDataProp":"syslogtag", "bSortable":false},
+           { "sClass": 'log_line', "mDataProp":"message","bSearchable":true, "bSortable":false}
+       ],
+       "bJQueryUI": true, 
+      });
 
-            function timepicker_iso(element) {
-              /* Get a timezone-aware Date and then ISO-8601 format it */
-              // NB $.trim is used because datetimepicker seems to append a trailing space
-              var val_str = $.trim(element.val())
-              if (val_str) {
-                var val = new Date(val_str);
-                return val.toISOString();
-              } else {
-                return val_str;
-              }
-            }
+      //click handler for filter
+      $('#log_filter_btn').click(function()
+      {
+        oTable.fnDraw();
+      });
+    }
 
-            filter_args['devicereportedtime__gte'] = timepicker_iso($('#datetime_from'))
-            filter_args['devicereportedtime__lte'] = timepicker_iso($('#datetime_to'))
-            //filter_args['order_by'] = '-devicereportedtime'
->>>>>>> 7a1999fe
-
-              Api.get_datatables(url, aoData,
-                function(data) {
-                  /* Annotate the rows with DT_RowClass */
-                  $.each(data.aaData, function(i, row) {
-                    if (row.message.search("LustreError") != -1) {
-                      row.DT_RowClass = 'log_error';
-                    } else {
-                      row.DT_RowClass = 'log_info';
-                    }
-
-                    row.devicereportedtime = shortLocalTime(row.devicereportedtime)
-                    row.syslogtag = row.syslogtag.slice(0, -1);
-                  });
-                  callback(data);
-                },
-                settings,
-                removeBlankAttributes(filter_args));
-            }, 
-             aaSorting: [[0, 'desc']],
-             "aoColumns": [
-                 { "sClass": 'log_line', "mDataProp":"devicereportedtime", "bSortable":true},
-                 { "sClass": 'log_line', "mDataProp":"fromhost", "bSortable":true},
-                 { "sClass": 'log_line', "mDataProp":"syslogtag", "bSortable":false},
-                 { "sClass": 'log_line', "mDataProp":"message","bSearchable":true, "bSortable":false}
-             ],
-             "bJQueryUI": true, 
-          });
-
-          //click handler for filter
-          $('#log_filter_btn').click(function()
-          {
-            oTable.fnDraw();
-          });
-        }
-
-        return {draw:draw}
-      }();
-    </script>
+    return {draw:draw}
+  }();
+</script>
+<div class='content'>
   <table width="100%" border="0" cellspacing="0" cellpadding="3" align="center" style="border: 1px;border-color: blue;" >
     <tr style="background-color:#cccccc;">
       <td width="30%">
