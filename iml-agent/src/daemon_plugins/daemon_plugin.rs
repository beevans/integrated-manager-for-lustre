--- conflicted
+++ resolved
@@ -4,11 +4,7 @@
 
 use crate::{
     agent_error::{NoPluginError, Result},
-<<<<<<< HEAD
-    daemon_plugins::{action_runner, devices, stratagem},
-=======
-    daemon_plugins::{action_runner, ostpool, stratagem},
->>>>>>> b4a9e7ca
+    daemon_plugins::{action_runner, devices, ostpool, stratagem},
 };
 use futures::{future, Future, FutureExt};
 use iml_wire_types::{AgentResult, PluginName};
@@ -72,11 +68,8 @@
     let hm: DaemonPlugins = vec![
         ("action_runner".into(), mk_callback(action_runner::create)),
         ("stratagem".into(), mk_callback(stratagem::create)),
-<<<<<<< HEAD
         ("device".into(), mk_callback(devices::create)),
-=======
         ("ostpool".into(), mk_callback(ostpool::create)),
->>>>>>> b4a9e7ca
     ]
     .into_iter()
     .collect();
